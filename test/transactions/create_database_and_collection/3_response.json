{
  "status": 204,
  "headers": {
<<<<<<< HEAD
    "content-type": "application/json",
    "x-ms-serviceversion": "version=2.14.0.0",
    "cache-control": "no-store, no-cache",
    "strict-transport-security": "max-age=31536000",
    "x-ms-resource-quota": "databases=1000;",
    "x-ms-request-duration-ms": "22.991",
    "x-ms-schemaversion": "1.12",
    "x-ms-quorum-acked-lsn": "606",
    "x-ms-request-charge": "4.95",
    "x-ms-activity-id": "2599389f-2fa8-49a5-bb33-2745d56336f7",
    "x-ms-global-committed-lsn": "606",
    "x-ms-xp-role": "1",
    "x-ms-gatewayversion": "version=2.14.0",
    "lsn": "607",
    "x-ms-current-write-quorum": "3",
    "x-ms-current-replica-set-size": "4",
    "content-length": "0",
    "x-ms-last-state-change-utc": "Thu, 28 Oct 2021 11:52:54.494 GMT",
    "pragma": "no-cache",
    "x-ms-transport-request-id": "544345",
    "x-ms-cosmos-quorum-acked-llsn": "606",
    "date": "Sat, 30 Oct 2021 16:13:12 GMT",
    "x-ms-session-token": "0:-1#607",
    "server": "Microsoft-HTTPAPI/2.0",
    "x-ms-number-of-read-regions": "0",
    "x-ms-cosmos-llsn": "607",
    "x-ms-resource-usage": "databases=0;",
    "content-location": "https://jdd-cosmos-test.documents.azure.com/dbs/sample"
=======
    "cache-control": "no-store, no-cache",
    "content-length": "0",
    "content-location": "https://jdd-cosmos-test.documents.azure.com/dbs/test-create-database-and-collection",
    "content-type": "application/json",
    "date": "Sun, 31 Oct 2021 13:13:46 GMT",
    "lsn": "743",
    "pragma": "no-cache",
    "server": "Microsoft-HTTPAPI/2.0",
    "strict-transport-security": "max-age=31536000",
    "x-ms-activity-id": "b05f07f6-40a3-42c8-86ea-b34f5acaf1b5",
    "x-ms-cosmos-llsn": "743",
    "x-ms-cosmos-quorum-acked-llsn": "742",
    "x-ms-current-replica-set-size": "4",
    "x-ms-current-write-quorum": "3",
    "x-ms-gatewayversion": "version=2.14.0",
    "x-ms-global-committed-lsn": "742",
    "x-ms-last-state-change-utc": "Thu, 28 Oct 2021 11:52:54.494 GMT",
    "x-ms-number-of-read-regions": "0",
    "x-ms-quorum-acked-lsn": "742",
    "x-ms-request-charge": "4.95",
    "x-ms-request-duration-ms": "21.707",
    "x-ms-resource-quota": "databases=1000;",
    "x-ms-resource-usage": "databases=0;",
    "x-ms-schemaversion": "1.12",
    "x-ms-serviceversion": "version=2.14.0.0",
    "x-ms-session-token": "0:-1#743",
    "x-ms-transport-request-id": "131294",
    "x-ms-xp-role": "1"
>>>>>>> 2d48f9ac
  },
  "body": ""
}<|MERGE_RESOLUTION|>--- conflicted
+++ resolved
@@ -1,36 +1,6 @@
 {
   "status": 204,
   "headers": {
-<<<<<<< HEAD
-    "content-type": "application/json",
-    "x-ms-serviceversion": "version=2.14.0.0",
-    "cache-control": "no-store, no-cache",
-    "strict-transport-security": "max-age=31536000",
-    "x-ms-resource-quota": "databases=1000;",
-    "x-ms-request-duration-ms": "22.991",
-    "x-ms-schemaversion": "1.12",
-    "x-ms-quorum-acked-lsn": "606",
-    "x-ms-request-charge": "4.95",
-    "x-ms-activity-id": "2599389f-2fa8-49a5-bb33-2745d56336f7",
-    "x-ms-global-committed-lsn": "606",
-    "x-ms-xp-role": "1",
-    "x-ms-gatewayversion": "version=2.14.0",
-    "lsn": "607",
-    "x-ms-current-write-quorum": "3",
-    "x-ms-current-replica-set-size": "4",
-    "content-length": "0",
-    "x-ms-last-state-change-utc": "Thu, 28 Oct 2021 11:52:54.494 GMT",
-    "pragma": "no-cache",
-    "x-ms-transport-request-id": "544345",
-    "x-ms-cosmos-quorum-acked-llsn": "606",
-    "date": "Sat, 30 Oct 2021 16:13:12 GMT",
-    "x-ms-session-token": "0:-1#607",
-    "server": "Microsoft-HTTPAPI/2.0",
-    "x-ms-number-of-read-regions": "0",
-    "x-ms-cosmos-llsn": "607",
-    "x-ms-resource-usage": "databases=0;",
-    "content-location": "https://jdd-cosmos-test.documents.azure.com/dbs/sample"
-=======
     "cache-control": "no-store, no-cache",
     "content-length": "0",
     "content-location": "https://jdd-cosmos-test.documents.azure.com/dbs/test-create-database-and-collection",
@@ -59,7 +29,6 @@
     "x-ms-session-token": "0:-1#743",
     "x-ms-transport-request-id": "131294",
     "x-ms-xp-role": "1"
->>>>>>> 2d48f9ac
   },
   "body": ""
 }