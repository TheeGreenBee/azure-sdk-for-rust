{
  "uri": "/dbs/test-create-database-and-collection/colls",
  "method": "GET",
  "headers": {
<<<<<<< HEAD
    "x-ms-version": "2018-12-31",
    "user-agent": "azsdk-rust-cosmos/0.1.0 (1.56.0; linux; x86_64)",
    "authorization": "<<STRIPPED>>",
    "x-ms-date": "Sat, 30 Oct 2021 16:13:11 GMT",
    "x-ms-max-item-count": "-1"
=======
    "authorization": "<<STRIPPED>>",
    "user-agent": "azsdk-rust-cosmos/0.1.0 (1.56.0; linux; x86_64)",
    "x-ms-date": "Sun, 31 Oct 2021 13:13:45 GMT",
    "x-ms-max-item-count": "-1",
    "x-ms-version": "2018-12-31"
>>>>>>> 2d48f9ac
  },
  "body": ""
}<|MERGE_RESOLUTION|>--- conflicted
+++ resolved
@@ -2,19 +2,11 @@
   "uri": "/dbs/test-create-database-and-collection/colls",
   "method": "GET",
   "headers": {
-<<<<<<< HEAD
-    "x-ms-version": "2018-12-31",
-    "user-agent": "azsdk-rust-cosmos/0.1.0 (1.56.0; linux; x86_64)",
-    "authorization": "<<STRIPPED>>",
-    "x-ms-date": "Sat, 30 Oct 2021 16:13:11 GMT",
-    "x-ms-max-item-count": "-1"
-=======
     "authorization": "<<STRIPPED>>",
     "user-agent": "azsdk-rust-cosmos/0.1.0 (1.56.0; linux; x86_64)",
     "x-ms-date": "Sun, 31 Oct 2021 13:13:45 GMT",
     "x-ms-max-item-count": "-1",
     "x-ms-version": "2018-12-31"
->>>>>>> 2d48f9ac
   },
   "body": ""
 }