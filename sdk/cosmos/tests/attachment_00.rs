#![cfg(feature = "mock_transport_framework")]
use azure_core::Context;
use azure_cosmos::prelude::*;
use futures::stream::StreamExt;
use serde::{Deserialize, Serialize};
use std::borrow::Cow;

mod setup;

// Now we create a sample struct. The Cow trick
// allows us to use the same struct for serializing
// (without having to own the items if not needed) and
// for deserializing (where owning is required).
// We do not need to define the "id" field here, it will be
// specified in the Document struct below.
#[derive(Serialize, Deserialize, Clone, Debug)]
struct MySampleStruct<'a> {
    id: Cow<'a, str>,
    a_string: Cow<'a, str>,
    a_number: u64,
}

impl<'a> azure_cosmos::CosmosEntity<'a> for MySampleStruct<'a> {
    type Entity = &'a str;

    fn partition_key(&'a self) -> Self::Entity {
        self.id.as_ref()
    }
}

#[tokio::test]
async fn attachment() -> Result<(), azure_cosmos::Error> {
    const DATABASE_NAME: &str = "test-cosmos-db-attachment";
    const COLLECTION_NAME: &str = "test-collection-attachment";

    let client = setup::initialize("attachment")?;

    // create a temp database
    let _create_database_response = client
        .create_database(
            azure_core::Context::new(),
            DATABASE_NAME,
            CreateDatabaseOptions::new(),
        )
        .await?;

    let database_client = client.into_database_client(DATABASE_NAME);

    // create a temp collection
    let _create_collection_response = {
        let indexes = collection::IncludedPathIndex {
            kind: collection::KeyKind::Hash,
            data_type: collection::DataType::String,
            precision: Some(3),
        };

        let ip = collection::IncludedPath {
            path: "/*".to_owned(),
            indexes: Some(vec![indexes]),
        };

        let ip = collection::IndexingPolicy {
            automatic: true,
            indexing_mode: collection::IndexingMode::Consistent,
            included_paths: vec![ip],
            excluded_paths: vec![],
        };

        let options = CreateCollectionOptions::new("/id")
            .offer(Offer::Throughput(400))
            .indexing_policy(ip);
        database_client
            .create_collection(Context::new(), COLLECTION_NAME, options)
            .await?
    };

    let collection_client = database_client
        .clone()
        .into_collection_client(COLLECTION_NAME);

    let id = format!("unique_id{}", 100);

    let doc = MySampleStruct {
        id: Cow::Borrowed(&id),
        a_string: Cow::Borrowed("Something here"),
        a_number: 100,
    };

    // let's add an entity.
    let session_token: ConsistencyLevel = collection_client
        .create_document(Context::new(), &doc, CreateDocumentOptions::new())
        .await?
        .into();

    let document_client = collection_client.into_document_client(id.clone(), &doc.id)?;

    // list attachments, there must be none.
    let options = ListAttachmentsOptions::new().consistency_level(session_token.clone());
    let ret = Box::pin(document_client.list_attachments(Context::new(), options))
        .next()
        .await
        .unwrap()?;
    assert_eq!(0, ret.attachments.len());

    // create reference attachment
    let attachment_client = document_client.clone().into_attachment_client("reference");
    let options = CreateReferenceAttachmentOptions::new().consistency_level(&ret);
    let resp = attachment_client
        .create_reference(
            Context::new(),
            "https://www.bing.com",
            "image/jpeg",
            options,
        )
        .await?;

    // replace reference attachment
    let options = ReplaceReferenceAttachmentOptions::new().consistency_level(&resp);
    let resp = attachment_client
        .replace_reference(
            Context::new(),
            "https://www.microsoft.com",
            "image/jpeg",
            options,
        )
        .await?;

    // create slug attachment
    let attachment_client = document_client.clone().into_attachment_client("slug");
    let options = CreateSlugAttachmentOptions::new()
        .consistency_level(&resp)
        .content_type("text/plain");
    let resp = attachment_client
        .create_slug(Context::new(), "something cool here", options)
        .await?;

    // list attachments, there must be two.
    let options = ListAttachmentsOptions::new().consistency_level(&resp);
    let ret = Box::pin(document_client.list_attachments(Context::new(), options))
        .next()
        .await
        .unwrap()?;
    assert_eq!(2, ret.attachments.len());

    // get reference attachment, it must have the updated media link
    let attachment_client = document_client.clone().into_attachment_client("reference");
    let options = GetAttachmentOptions::new().consistency_level(&ret);
    let reference_attachment = attachment_client.get(Context::new(), options).await?;
    assert_eq!(
        "https://www.microsoft.com",
        reference_attachment.attachment.media
    );

    // get slug attachment, it must have the text/plain content type
    let attachment_client = document_client.clone().into_attachment_client("slug");
    let options = GetAttachmentOptions::new().consistency_level(&reference_attachment);
    let slug_attachment = attachment_client.get(Context::new(), options).await?;
    assert_eq!("text/plain", slug_attachment.attachment.content_type);

    // delete slug attachment
    let options = DeleteAttachmentOptions::new().consistency_level(&slug_attachment);
    let resp_delete = attachment_client.delete(Context::new(), options).await?;

    // list attachments, there must be one.
    let options = ListAttachmentsOptions::new().consistency_level(&resp_delete);
    let ret = Box::pin(document_client.list_attachments(Context::new(), options))
        .next()
        .await
        .unwrap()?;
    assert_eq!(1, ret.attachments.len());

    // delete the database
<<<<<<< HEAD
    let options = DeleteDatabaseOptions::new();
    database_client
        .delete_database(Context::new(), options)
=======
    database_client
        .delete_database(Context::new(), DeleteDatabaseOptions::new())
>>>>>>> cab39cd6
        .await?;

    Ok(())
}<|MERGE_RESOLUTION|>--- conflicted
+++ resolved
@@ -170,14 +170,8 @@
     assert_eq!(1, ret.attachments.len());
 
     // delete the database
-<<<<<<< HEAD
-    let options = DeleteDatabaseOptions::new();
-    database_client
-        .delete_database(Context::new(), options)
-=======
     database_client
         .delete_database(Context::new(), DeleteDatabaseOptions::new())
->>>>>>> cab39cd6
         .await?;
 
     Ok(())
