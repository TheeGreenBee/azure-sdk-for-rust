--- conflicted
+++ resolved
@@ -42,15 +42,8 @@
         &self,
         ctx: Context,
         options: GetDatabaseOptions,
-<<<<<<< HEAD
-    ) -> Result<GetDatabaseResponse, crate::Error> {
+    ) -> crate::Result<GetDatabaseResponse> {
         let mut request = self.prepare_request_with_database_name(http::Method::GET);
-=======
-    ) -> crate::Result<GetDatabaseResponse> {
-        let mut request = self
-            .cosmos_client()
-            .prepare_request_pipeline(&format!("dbs/{}", self.database_name()), http::Method::GET);
->>>>>>> 4c23d899
         let mut pipeline_context = PipelineContext::new(ctx, ResourceType::Databases.into());
 
         options.decorate_request(&mut request)?;
@@ -74,7 +67,7 @@
         &self,
         ctx: Context,
         options: DeleteDatabaseOptions<'_>,
-    ) -> Result<DeleteDatabaseResponse, crate::Error> {
+    ) -> crate::Result<DeleteDatabaseResponse> {
         let mut request = self.prepare_request_with_database_name(http::Method::DELETE);
         let mut pipeline_context = PipelineContext::new(ctx, ResourceType::Databases.into());
 
