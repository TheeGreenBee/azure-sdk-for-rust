use super::*;
use crate::authorization_policy::CosmosContext;
use crate::operations::*;
use crate::resources::ResourceType;
use crate::ReadonlyString;
use azure_core::pipeline::Pipeline;
use azure_core::prelude::Continuation;
use azure_core::{AddAsHeader, Context, PipelineContext};
use futures::stream::unfold;
use futures::Stream;

/// Macro for short cutting a stream on error
macro_rules! r#try {
    ($expr:expr $(,)?) => {
        match $expr {
            Result::Ok(val) => val,
            Result::Err(err) => {
                return Some((Err(err.into()), State::Done));
            }
        }
    };
}

/// Stream state
#[derive(Debug, Clone, PartialEq)]
enum State {
    Init,
    Continuation(String),
    Done,
}

/// A client for Cosmos database resources.
#[derive(Debug, Clone)]
pub struct DatabaseClient {
    cosmos_client: CosmosClient,
    database_name: ReadonlyString,
}

impl DatabaseClient {
    pub(crate) fn new<S: Into<ReadonlyString>>(
        cosmos_client: CosmosClient,
        database_name: S,
    ) -> Self {
        Self {
            cosmos_client,
            database_name: database_name.into(),
        }
    }

    /// Get a [`CosmosClient`].
    pub fn cosmos_client(&self) -> &CosmosClient {
        &self.cosmos_client
    }

    /// Get the database's name
    pub fn database_name(&self) -> &str {
        &self.database_name
    }

    /// Get the database
    pub async fn get_database(
        &self,
        ctx: Context,
        options: GetDatabaseOptions,
    ) -> crate::Result<GetDatabaseResponse> {
        let mut request = self
            .cosmos_client()
            .prepare_request_pipeline(&format!("dbs/{}", self.database_name()), http::Method::GET);
        let mut pipeline_context = PipelineContext::new(ctx, ResourceType::Databases.into());

        options.decorate_request(&mut request)?;
        let response = self
            .pipeline()
            .send(&mut pipeline_context, &mut request)
            .await?;

        Ok(GetDatabaseResponse::try_from(response).await?)
    }

    /// Delete the database
    pub async fn delete_database(
        &self,
        ctx: Context,
        options: DeleteDatabaseOptions,
    ) -> crate::Result<DeleteDatabaseResponse> {
        let mut request = self.cosmos_client().prepare_request_pipeline(
            &format!("dbs/{}", self.database_name()),
            http::Method::DELETE,
        );
        let mut pipeline_context = PipelineContext::new(ctx, ResourceType::Databases.into());

        options.decorate_request(&mut request)?;
        let response = self
            .pipeline()
            .send(&mut pipeline_context, &mut request)
<<<<<<< HEAD
            .await?
            .validate(http::StatusCode::NO_CONTENT)
=======
>>>>>>> 2d48f9ac
            .await?;

        Ok(DeleteDatabaseResponse::try_from(response).await?)
    }

    /// List collections in the database
    pub fn list_collections(
        &self,
        ctx: Context,
        options: ListCollectionsOptions,
    ) -> impl Stream<Item = crate::Result<ListCollectionsResponse>> + '_ {
        unfold(State::Init, move |state: State| {
            let this = self.clone();
            let ctx = ctx.clone();
            let options = options.clone();
            async move {
                let response = match state {
                    State::Init => {
                        let mut request = this.cosmos_client().prepare_request_pipeline(
                            &format!("dbs/{}/colls", this.database_name()),
                            http::Method::GET,
                        );
                        let mut pipeline_context =
                            PipelineContext::new(ctx.clone(), ResourceType::Collections.into());

                        r#try!(options.decorate_request(&mut request));
                        let response = r#try!(
                            this.pipeline()
                                .send(&mut pipeline_context, &mut request)
                                .await
                        );
                        ListCollectionsResponse::try_from(response).await
                    }
                    State::Continuation(continuation_token) => {
                        let continuation = Continuation::new(continuation_token.as_str());
                        let mut request = this.cosmos_client().prepare_request_pipeline(
                            &format!("dbs/{}/colls", self.database_name()),
                            http::Method::GET,
                        );
                        let mut pipeline_context =
                            PipelineContext::new(ctx.clone(), ResourceType::Collections.into());

                        r#try!(options.decorate_request(&mut request));
                        r#try!(continuation.add_as_header2(&mut request));
                        let response = r#try!(
                            this.pipeline()
                                .send(&mut pipeline_context, &mut request)
                                .await
                        );
                        ListCollectionsResponse::try_from(response).await
                    }
                    State::Done => return None,
                };

                let response = r#try!(response);

                let next_state = response
                    .continuation_token
                    .clone()
                    .map(State::Continuation)
                    .unwrap_or(State::Done);

                Some((Ok(response), next_state))
            }
        })
    }

    /// Create a collection
    pub async fn create_collection<S: AsRef<str>>(
        &self,
        ctx: Context,
        collection_name: S,
        options: CreateCollectionOptions,
    ) -> crate::Result<CreateCollectionResponse> {
        let mut request = self.cosmos_client().prepare_request_pipeline(
            &format!("dbs/{}/colls", self.database_name()),
            http::Method::POST,
        );
        let mut pipeline_context = PipelineContext::new(ctx, ResourceType::Collections.into());

        options.decorate_request(&mut request, collection_name.as_ref())?;
        let response = self
            .pipeline()
            .send(&mut pipeline_context, &mut request)
            .await?;

        Ok(CreateCollectionResponse::try_from(response).await?)
    }

    /// List users
    pub fn list_users(
        &self,
        ctx: Context,
        options: ListUsersOptions,
    ) -> impl Stream<Item = crate::Result<ListUsersResponse>> + '_ {
        unfold(State::Init, move |state: State| {
            let this = self.clone();
            let ctx = ctx.clone();
            let options = options.clone();
            async move {
                let response = match state {
                    State::Init => {
                        let mut request = this.cosmos_client().prepare_request_pipeline(
                            &format!("dbs/{}/users", this.database_name()),
                            http::Method::GET,
                        );
                        let mut pipeline_context =
                            PipelineContext::new(ctx.clone(), ResourceType::Users.into());

                        r#try!(options.decorate_request(&mut request));
                        let response = r#try!(
                            this.pipeline()
                                .send(&mut pipeline_context, &mut request)
                                .await
                        );
                        ListUsersResponse::try_from(response).await
                    }
                    State::Continuation(continuation_token) => {
                        let continuation = Continuation::new(continuation_token.as_str());
                        let mut request = this.cosmos_client().prepare_request_pipeline(
                            &format!("dbs/{}/users", self.database_name()),
                            http::Method::GET,
                        );
                        let mut pipeline_context =
                            PipelineContext::new(ctx.clone(), ResourceType::Users.into());

                        r#try!(options.decorate_request(&mut request));
                        r#try!(continuation.add_as_header2(&mut request));
                        let response = r#try!(
                            this.pipeline()
                                .send(&mut pipeline_context, &mut request)
                                .await
                        );
                        ListUsersResponse::try_from(response).await
                    }
                    State::Done => return None,
                };

                let response = r#try!(response);

                let next_state = response
                    .continuation_token
                    .clone()
                    .map(State::Continuation)
                    .unwrap_or_else(|| State::Done);

                Some((Ok(response), next_state))
            }
        })
    }

    /// Convert into a [`CollectionClient`]
    pub fn into_collection_client<S: Into<ReadonlyString>>(
        self,
        collection_name: S,
    ) -> CollectionClient {
        CollectionClient::new(self, collection_name)
    }

    /// Convert into a [`UserClient`]
    pub fn into_user_client<S: Into<ReadonlyString>>(self, user_name: S) -> UserClient {
        UserClient::new(self, user_name)
    }

    fn pipeline(&self) -> &Pipeline<CosmosContext> {
        self.cosmos_client.pipeline()
    }
}<|MERGE_RESOLUTION|>--- conflicted
+++ resolved
@@ -93,11 +93,6 @@
         let response = self
             .pipeline()
             .send(&mut pipeline_context, &mut request)
-<<<<<<< HEAD
-            .await?
-            .validate(http::StatusCode::NO_CONTENT)
-=======
->>>>>>> 2d48f9ac
             .await?;
 
         Ok(DeleteDatabaseResponse::try_from(response).await?)
