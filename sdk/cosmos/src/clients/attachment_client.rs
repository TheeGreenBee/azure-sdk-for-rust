--- conflicted
+++ resolved
@@ -57,21 +57,9 @@
         ctx: Context,
         options: GetAttachmentOptions<'_>,
     ) -> Result<GetAttachmentResponse, crate::Error> {
-<<<<<<< HEAD
         let mut request = self.prepare_request_with_attachment_name(http::Method::GET);
-=======
-        let mut request = self.cosmos_client().prepare_request_pipeline(
-            &format!(
-                "dbs/{}/colls/{}/docs/{}/attachments/{}",
-                self.database_client().database_name(),
-                self.collection_client().collection_name(),
-                self.document_client().document_name(),
-                self.attachment_name()
-            ),
-            http::Method::GET,
-        );
->>>>>>> b15304f3
-        let mut pipeline_context = PipelineContext::new(ctx, ResourceType::Databases.into());
+        let mut pipeline_context = PipelineContext::new(ctx, ResourceType::Databases.into());
+      
         options.decorate_request(
             &mut request,
             self.document_client().partition_key_serialized(),
