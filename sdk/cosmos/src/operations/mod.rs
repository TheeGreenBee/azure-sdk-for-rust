--- conflicted
+++ resolved
@@ -9,12 +9,9 @@
 mod create_user;
 mod delete_collection;
 mod delete_permission;
-<<<<<<< HEAD
+mod delete_user;
 mod get_attachment;
-=======
-mod delete_user;
 mod get_collection;
->>>>>>> dd07b8f2
 mod get_database;
 mod get_document;
 mod get_permission;
@@ -32,12 +29,9 @@
 pub use create_user::*;
 pub use delete_collection::*;
 pub use delete_permission::*;
-<<<<<<< HEAD
+pub use delete_user::*;
 pub use get_attachment::*;
-=======
-pub use delete_user::*;
 pub use get_collection::*;
->>>>>>> dd07b8f2
 pub use get_database::*;
 pub use get_document::*;
 pub use get_permission::*;
